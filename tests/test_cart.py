--- conflicted
+++ resolved
@@ -350,14 +350,9 @@
         self.assertIn("Тестовый продукт 1", text)
         self.assertIn("Тестовый продукт 2", text)
         self.assertIn("1 000", text)  # 1000 formatted
-<<<<<<< HEAD
-        self.assertIn("500", text)    # 500 formatted
-        self.assertIn("Итого: 3 шт", text)  # Should have 3 items total
-=======
         self.assertIn("500", text)  # 500 formatted
         self.assertIn("2 000", text)  # 1000 * 2 result
         self.assertIn("Итого: 3 шт × 2 500", text)
->>>>>>> bdea9ce7
 
         # Test empty cart
         self.store.clear_cart(user_id)
