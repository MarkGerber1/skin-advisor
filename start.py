#!/usr/bin/env python
"""Entry point that starts both Flask health server and bot."""

import sys
import os
import asyncio
import subprocess
import signal
import time
from flask import Flask

# Add current directory to Python path
sys.path.insert(0, os.path.dirname(os.path.abspath(__file__)))

# Create Flask app for health checks
app = Flask(__name__)


@app.route("/health")
def health():
    return "OK"


def run_flask():
    """Run Flask server"""
    port = int(os.getenv("PORT", "8080"))
    print(f"🌐 Starting Flask health server on port {port}")
    app.run(host="0.0.0.0", port=port, debug=False, use_reloader=False, threaded=True)


def run_bot():
<<<<<<< HEAD
    """Run the bot in subprocess to avoid conflicts"""
    print("🤖 Starting bot in subprocess...")

    # Kill any existing bot processes
    try:
        subprocess.run(['pkill', '-f', 'python.*main'], timeout=5, capture_output=True)
        time.sleep(2)  # Wait for processes to die
    except:
        pass

    # Start bot in subprocess
    try:
        bot_process = subprocess.Popen(
            [sys.executable, '-m', 'bot.main'],
            stdout=subprocess.PIPE,
            stderr=subprocess.PIPE,
            preexec_fn=os.setsid  # Create new process group
        )
        print(f"✅ Bot process started with PID: {bot_process.pid}")

        # Wait a bit for bot to initialize
        time.sleep(5)

        # Check if process is still running
        if bot_process.poll() is None:
            print("✅ Bot process is running")
            return bot_process
        else:
            stdout, stderr = bot_process.communicate()
            print(f"❌ Bot process failed to start")
            if stderr:
                print(f"Bot stderr: {stderr.decode()}")
            return None

    except Exception as e:
        print(f"❌ Failed to start bot process: {e}")
        return None
=======
    """Run the bot"""
    print("🤖 Starting bot...")
    from bot.main import main

    asyncio.run(main())
>>>>>>> bdea9ce7


if __name__ == "__main__":
    print("🚀 Starting combined Flask + Bot server...")

    # Start bot first
    bot_process = run_bot()

    if bot_process is None:
        print("❌ CRITICAL: Bot failed to start, exiting...")
        sys.exit(1)

    # Start Flask in main thread
    try:
        run_flask()
    except KeyboardInterrupt:
        print("🛑 Shutting down...")
        if bot_process and bot_process.poll() is None:
            print("🛑 Terminating bot process...")
            bot_process.terminate()
            try:
                bot_process.wait(timeout=10)
            except subprocess.TimeoutExpired:
                bot_process.kill()
        sys.exit(0)<|MERGE_RESOLUTION|>--- conflicted
+++ resolved
@@ -29,73 +29,20 @@
 
 
 def run_bot():
-<<<<<<< HEAD
-    """Run the bot in subprocess to avoid conflicts"""
-    print("🤖 Starting bot in subprocess...")
-
-    # Kill any existing bot processes
-    try:
-        subprocess.run(['pkill', '-f', 'python.*main'], timeout=5, capture_output=True)
-        time.sleep(2)  # Wait for processes to die
-    except:
-        pass
-
-    # Start bot in subprocess
-    try:
-        bot_process = subprocess.Popen(
-            [sys.executable, '-m', 'bot.main'],
-            stdout=subprocess.PIPE,
-            stderr=subprocess.PIPE,
-            preexec_fn=os.setsid  # Create new process group
-        )
-        print(f"✅ Bot process started with PID: {bot_process.pid}")
-
-        # Wait a bit for bot to initialize
-        time.sleep(5)
-
-        # Check if process is still running
-        if bot_process.poll() is None:
-            print("✅ Bot process is running")
-            return bot_process
-        else:
-            stdout, stderr = bot_process.communicate()
-            print(f"❌ Bot process failed to start")
-            if stderr:
-                print(f"Bot stderr: {stderr.decode()}")
-            return None
-
-    except Exception as e:
-        print(f"❌ Failed to start bot process: {e}")
-        return None
-=======
     """Run the bot"""
     print("🤖 Starting bot...")
     from bot.main import main
 
     asyncio.run(main())
->>>>>>> bdea9ce7
 
 
 if __name__ == "__main__":
     print("🚀 Starting combined Flask + Bot server...")
 
-    # Start bot first
-    bot_process = run_bot()
+    # Start Flask in background thread
+    import threading
+    flask_thread = threading.Thread(target=run_flask, daemon=True)
+    flask_thread.start()
 
-    if bot_process is None:
-        print("❌ CRITICAL: Bot failed to start, exiting...")
-        sys.exit(1)
-
-    # Start Flask in main thread
-    try:
-        run_flask()
-    except KeyboardInterrupt:
-        print("🛑 Shutting down...")
-        if bot_process and bot_process.poll() is None:
-            print("🛑 Terminating bot process...")
-            bot_process.terminate()
-            try:
-                bot_process.wait(timeout=10)
-            except subprocess.TimeoutExpired:
-                bot_process.kill()
-        sys.exit(0)+    # Start bot in main thread
+    run_bot()