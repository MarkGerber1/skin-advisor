#!/usr/bin/env python
"""Entry point that starts both Flask health server and bot."""

import sys
import os
import asyncio
from flask import Flask, request, jsonify

# Add current directory to Python path
sys.path.insert(0, os.path.dirname(os.path.abspath(__file__)))

# Create Flask app for health checks and webhooks
app = Flask(__name__)

# Global bot and dispatcher for webhook handling
bot_instance = None
dp_instance = None


@app.route("/health")
def health():
    return "OK"


@app.route("/webhook", methods=["GET", "POST"])
def telegram_webhook():
    """Handle Telegram webhook requests"""
<<<<<<< HEAD
    print("🌐 Webhook endpoint called!")
=======
    global bot_instance, dp_instance

    # For debugging - temporarily accept requests even if bot not initialized
    print(f"🌐 Webhook request received. Bot initialized: {bot_instance is not None}")

    if not bot_instance or not dp_instance:
        print("⚠️ Bot not initialized yet, returning OK to acknowledge")
        return jsonify({"status": "Bot not ready"}), 200

    try:
        from aiogram import types

        update_data = request.get_json()
        if not update_data:
            return jsonify({"error": "No JSON data"}), 400

        print(
            f"📨 Processing webhook update: {update_data.get('message', {}).get('text', 'N/A')[:50]}..."
        )

        update = types.Update(**update_data)
>>>>>>> e5009d6b

    if request.method == "GET":
        return jsonify({"status": "Webhook endpoint active", "method": "GET"})

    # For POST requests - just acknowledge for now
    print("📨 Webhook POST received")
    return jsonify({"status": "OK", "method": "POST"})


def run_flask():
    """Run Flask server"""
    port = int(os.getenv("PORT", "8080"))
    print(f"🌐 Starting Flask health server on port {port}")
    app.run(host="0.0.0.0", port=port, debug=False, use_reloader=False, threaded=True)


def run_bot():
    """Run the bot"""
    print("🤖 Starting bot...")
    from bot.main import main, get_bot_and_dispatcher

    # Get bot and dispatcher instances for webhook handling
    global bot_instance, dp_instance
    bot_instance, dp_instance = get_bot_and_dispatcher()

    asyncio.run(main())


if __name__ == "__main__":
    print("🚀 Starting combined Flask + Bot server...")

    # Start Flask in background thread
    import threading

    flask_thread = threading.Thread(target=run_flask, daemon=True)
    flask_thread.start()

    # Start bot in main thread
    run_bot()<|MERGE_RESOLUTION|>--- conflicted
+++ resolved
@@ -22,12 +22,9 @@
     return "OK"
 
 
-@app.route("/webhook", methods=["GET", "POST"])
+@app.route("/webhook", methods=["POST"])
 def telegram_webhook():
     """Handle Telegram webhook requests"""
-<<<<<<< HEAD
-    print("🌐 Webhook endpoint called!")
-=======
     global bot_instance, dp_instance
 
     # For debugging - temporarily accept requests even if bot not initialized
@@ -49,14 +46,18 @@
         )
 
         update = types.Update(**update_data)
->>>>>>> e5009d6b
 
-    if request.method == "GET":
-        return jsonify({"status": "Webhook endpoint active", "method": "GET"})
+        # Process update asynchronously
+        loop = asyncio.new_event_loop()
+        asyncio.set_event_loop(loop)
+        loop.run_until_complete(dp_instance.feed_update(bot_instance, update))
+        loop.close()
 
-    # For POST requests - just acknowledge for now
-    print("📨 Webhook POST received")
-    return jsonify({"status": "OK", "method": "POST"})
+        print("✅ Webhook update processed successfully")
+        return jsonify({"status": "OK"})
+    except Exception as e:
+        print(f"❌ Webhook error: {e}")
+        return jsonify({"error": str(e)}), 500
 
 
 def run_flask():
