from __future__ import annotations

import os
from typing import Dict, Optional, Tuple

from aiogram import Router, F
from aiogram.exceptions import TelegramBadRequest
from aiogram.types import CallbackQuery, InlineKeyboardButton, InlineKeyboardMarkup, Message

from services.cart_store import get_cart_store
from bot.utils.security import sanitize_message
from i18n.ru import (
    CART_EMPTY,
    CART_ITEM_LINE,
    CART_SUBTOTAL_LABEL,
    CART_TITLE,
    MSG_CART_EMPTY_AFTER_CLEAR,
    MSG_CART_ITEM_ADDED,
    MSG_CART_ITEM_REMOVED,
    MSG_CART_UPDATED,
    MSG_INVALID_VARIANT,
    MSG_UNKNOWN_PRODUCT,
    MSG_CART_READY_FOR_CHECKOUT,
    BTN_CART_DECREASE,
    BTN_CART_DELETE,
    BTN_CART_INCREASE,
    BTN_CART_CLEAR,
    BTN_CART_CONTINUE,
    BTN_CART_CHECKOUT,
)

try:
    from engine.analytics import (
        cart_cleared,
        cart_item_added,
        cart_item_removed,
        cart_opened,
        cart_qty_changed,
        checkout_started,
    )

    def _log_event(func, *args, **kwargs):
        try:
            func(*args, **kwargs)
        except Exception as exc:  # pragma: no cover - diagnostics only
            print(f"analytics error: {exc}")

except ImportError:  # pragma: no cover - analytics optional

    def _log_event(*args, **kwargs):  # type: ignore
        return None


from engine.selector import SelectorV2
from engine.catalog_store import CatalogStore

router = Router()
store = get_cart_store()
_selector = SelectorV2()
_catalog_store: Optional[CatalogStore] = None


# ---------------------------------------------------------------------------
# Helpers
# ---------------------------------------------------------------------------


def _catalog() -> Optional[CatalogStore]:
    global _catalog_store
    if _catalog_store is None:
        catalog_path = os.getenv("CATALOG_PATH", "assets/fixed_catalog.yaml")
        try:
            _catalog_store = CatalogStore.instance(catalog_path)
        except Exception as exc:  # pragma: no cover - diagnostics only
            print(f"Catalog load error: {exc}")
            _catalog_store = None
    return _catalog_store


def _money(value: Optional[float], currency: str) -> str:
    if value is None:
        return "—"
    amount = f"{value:,.0f}" if value == int(value) else f"{value:,.2f}"
    amount = amount.replace(",", " ")
    symbol = "₽" if currency.upper() in {"RUB", "RUR"} else currency.upper()
    return f"{amount} {symbol}"


def _encode(product_id: str, variant_id: Optional[str]) -> str:
    variant = variant_id or "default"
    return f"{product_id}:{variant}"


def _decode(key: str) -> Tuple[str, Optional[str]]:
    parts = key.split(":", 1)
    product_id = parts[0]
    variant_id = parts[1] if len(parts) > 1 and parts[1] != "default" else None
    return product_id, variant_id


def _compose_cart_view(user_id: int) -> Tuple[str, InlineKeyboardMarkup]:
    items = store.get_cart(user_id)
    total_qty, total_price, currency = store.get_cart_total(user_id)

    if not items:
        empty_text = sanitize_message(CART_EMPTY)
        keyboard = InlineKeyboardMarkup(
            inline_keyboard=[
                [InlineKeyboardButton(text=BTN_CART_CONTINUE, callback_data="cart:back")]
            ]
        )
        return empty_text, keyboard

    lines = [CART_TITLE, ""]
    keyboard_rows = []

    for index, item in enumerate(items, start=1):
        unit_price = _money(item.price, item.currency)
        subtotal = _money(item.subtotal(), item.currency)
        variant_hint = f" ({item.variant_name})" if item.variant_name else ""
        lines.append(
            CART_ITEM_LINE.format(
                index=index,
                name=item.name or item.product_id,
                variant=variant_hint,
                price=unit_price,
                qty=item.quantity,
                total=subtotal,
            )
        )

        key = _encode(item.product_id, item.variant_id)
        keyboard_rows.append(
            [
                InlineKeyboardButton(text=BTN_CART_DECREASE, callback_data=f"cart:dec:{key}"),
                InlineKeyboardButton(text=str(item.quantity), callback_data="noop"),
                InlineKeyboardButton(text=BTN_CART_INCREASE, callback_data=f"cart:inc:{key}"),
                InlineKeyboardButton(text=BTN_CART_DELETE, callback_data=f"cart:rm:{key}"),
            ]
        )

    lines.append("")
    lines.append(
        CART_SUBTOTAL_LABEL.format(
            qty=total_qty,
            total=_money(total_price, currency),
        )
    )

    keyboard_rows.append([InlineKeyboardButton(text=BTN_CART_CLEAR, callback_data="cart:clr")])
    keyboard_rows.append([InlineKeyboardButton(text=BTN_CART_CONTINUE, callback_data="cart:back")])
    keyboard_rows.append(
        [InlineKeyboardButton(text=BTN_CART_CHECKOUT, callback_data="cart:checkout")]
    )

    text = sanitize_message("\n".join(lines))
    markup = InlineKeyboardMarkup(inline_keyboard=keyboard_rows)
    return text, markup


def _resolve_product(product_id: str) -> Optional[Dict]:
    try:
        products = _selector.select_products(product_id=product_id)
        if products:
            return products[0]
    except TypeError:
        pass
    except Exception as exc:  # pragma: no cover - diagnostics only
        print(f"selector lookup failed for {product_id}: {exc}")

    catalog = _catalog()
    if not catalog:
        return None

    for product in catalog.get():
        pid = getattr(product, "key", getattr(product, "id", ""))
        if str(pid) == product_id:
            return product.dict() if hasattr(product, "dict") else product
    return None


def _validate_variant(product: Dict, variant_id: Optional[str]) -> bool:
    if not variant_id:
        return True
    variants = product.get("variants") or []
    return any(str(v.get("id")) == variant_id for v in variants)


def _variant_name(product: Dict, variant_id: Optional[str]) -> Optional[str]:
    if not variant_id:
        return None
    for variant in product.get("variants", []):
        if str(variant.get("id")) == variant_id:
            return variant.get("name")
    return None


def _cart_answer(cb: CallbackQuery, text: str) -> None:
    try:
        cb.answer(text)
    except TelegramBadRequest:
        pass


async def _show_cart(target: CallbackQuery | Message) -> None:
    if isinstance(target, CallbackQuery):
        user_id = target.from_user.id
    else:
        user_id = target.from_user.id

    text, markup = _compose_cart_view(user_id)

    if isinstance(target, CallbackQuery):
        try:
            await target.message.edit_text(text, reply_markup=markup)
        except TelegramBadRequest:
            await target.message.answer(text, reply_markup=markup)
        _log_event(cart_opened, user_id)
        await target.answer()
    else:
        await target.answer(text, reply_markup=markup)
        _log_event(cart_opened, user_id)


# ---------------------------------------------------------------------------
# Handlers
# ---------------------------------------------------------------------------


@router.callback_query(F.data == "cart:open")
async def cart_open(cb: CallbackQuery) -> None:
    await _show_cart(cb)


@router.callback_query(F.data.startswith("cart:add:"))
async def cart_add(cb: CallbackQuery) -> None:
    user_id = cb.from_user.id
    _, payload = cb.data.split("cart:add:", 1)
    product_id, variant_id = _decode(payload)

    product = _resolve_product(product_id)
    if not product:
        _cart_answer(cb, MSG_UNKNOWN_PRODUCT)
        return

    if variant_id and not _validate_variant(product, variant_id):
        _cart_answer(cb, MSG_INVALID_VARIANT)
        return

    item = store.add_item(
        user_id,
        product_id,
        variant_id=variant_id,
        name=product.get("name", product_id),
        brand=product.get("brand"),
        variant_name=_variant_name(product, variant_id),
        price=product.get("price"),
        currency=product.get("price_currency", product.get("currency", "RUB")),
        ref_link=product.get("ref_link") or product.get("link"),
        image_url=product.get("image_url"),
        source="recommendations",
    )

    _log_event(
        cart_item_added,
        user_id=user_id,
        product_id=item.product_id,
        variant_id=item.variant_id or "",
        quantity=item.quantity,
        price=item.price,
    )
    _cart_answer(cb, MSG_CART_ITEM_ADDED)
    await _show_cart(cb)


@router.callback_query(F.data.startswith("cart:inc:"))
async def cart_increment(cb: CallbackQuery) -> None:
    user_id = cb.from_user.id
    _, payload = cb.data.split("cart:inc:", 1)
    product_id, variant_id = _decode(payload)

    success, new_qty = store.inc_quantity(user_id, product_id, variant_id)
    if not success:
        _cart_answer(cb, MSG_UNKNOWN_PRODUCT)
        return

    _log_event(
        cart_qty_changed,
        user_id=user_id,
        product_id=product_id,
        variant_id=variant_id or "",
        quantity=new_qty,
        action="increment",
    )
    await _show_cart(cb)


@router.callback_query(F.data.startswith("cart:dec:"))
async def cart_decrement(cb: CallbackQuery) -> None:
    user_id = cb.from_user.id
    _, payload = cb.data.split("cart:dec:", 1)
    product_id, variant_id = _decode(payload)

    success, new_qty = store.dec_quantity(user_id, product_id, variant_id)
    if not success:
        _cart_answer(cb, MSG_UNKNOWN_PRODUCT)
        return

    action = "decrement" if new_qty > 0 else "remove"
    _log_event(
        cart_qty_changed,
        user_id=user_id,
        product_id=product_id,
        variant_id=variant_id or "",
        quantity=new_qty,
        action=action,
    )
    await _show_cart(cb)


@router.callback_query(F.data.startswith("cart:rm:"))
async def cart_remove(cb: CallbackQuery) -> None:
    user_id = cb.from_user.id
    _, payload = cb.data.split("cart:rm:", 1)
    product_id, variant_id = _decode(payload)

    if not store.remove_item(user_id, product_id, variant_id):
        _cart_answer(cb, MSG_UNKNOWN_PRODUCT)
        return

    _log_event(
        cart_item_removed,
        user_id=user_id,
        product_id=product_id,
        variant_id=variant_id or "",
    )
    _cart_answer(cb, MSG_CART_ITEM_REMOVED)
    await _show_cart(cb)


@router.callback_query(F.data == "cart:clr")
async def cart_clear(cb: CallbackQuery) -> None:
    user_id = cb.from_user.id
    removed = store.clear_cart(user_id)
    _log_event(cart_cleared, user_id=user_id, items_removed=removed)
    _cart_answer(cb, MSG_CART_EMPTY_AFTER_CLEAR)
    await _show_cart(cb)


@router.callback_query(F.data == "cart:back")
async def cart_back_to_recommendations(cb: CallbackQuery) -> None:
    try:
        from bot.handlers.recommendations import show_main_recommendations

        await show_main_recommendations(cb)
    except Exception:
        await cb.message.answer(MSG_CART_UPDATED)
        await cb.answer()


@router.callback_query(F.data == "cart:checkout")
async def cart_checkout(cb: CallbackQuery) -> None:
    user_id = cb.from_user.id
    cart = store.get_cart(user_id)
    if not cart:
        _cart_answer(cb, MSG_CART_EMPTY_AFTER_CLEAR)
        await _show_cart(cb)
        return

    _log_event(checkout_started, user_id=user_id)
    await cb.message.edit_text(
        sanitize_message(MSG_CART_READY_FOR_CHECKOUT),
        reply_markup=InlineKeyboardMarkup(
            inline_keyboard=[
                [InlineKeyboardButton(text=BTN_CART_CONTINUE, callback_data="cart:back")],
                [InlineKeyboardButton(text=BTN_CART_CHECKOUT, callback_data="cart:open")],
            ]
        ),
    )
    await cb.answer()


@router.message(F.text == "Корзина")
async def cart_message_entry(message: Message) -> None:
    await _show_cart(message)


<<<<<<< HEAD

# DEPRECATED: This functionality moved to cart_v2
# @router.message(F.text == BTN_CART)
# async def cart_message_entry(message: Message) -> None:
#     await _show_cart(message)
=======
@router.message(F.text == BTN_CART)
async def cart_message_entry(message: Message) -> None:
    await _show_cart(message)
>>>>>>> 7833e09c


async def show_cart(message: Message, state=None) -> None:
    """Backward compatible entrypoint - redirects to cart_v2."""
    try:
        from bot.handlers.cart_v2 import show_cart as show_cart_v2
        await show_cart_v2(message, state)
    except ImportError:
        # Fallback to old implementation if cart_v2 not available
        await _show_cart(message)<|MERGE_RESOLUTION|>--- conflicted
+++ resolved
@@ -380,22 +380,10 @@
     await cb.answer()
 
 
-@router.message(F.text == "Корзина")
-async def cart_message_entry(message: Message) -> None:
-    await _show_cart(message)
-
-
-<<<<<<< HEAD
-
 # DEPRECATED: This functionality moved to cart_v2
-# @router.message(F.text == BTN_CART)
+# @router.message(F.text == "Корзина")
 # async def cart_message_entry(message: Message) -> None:
 #     await _show_cart(message)
-=======
-@router.message(F.text == BTN_CART)
-async def cart_message_entry(message: Message) -> None:
-    await _show_cart(message)
->>>>>>> 7833e09c
 
 
 async def show_cart(message: Message, state=None) -> None:
