--- conflicted
+++ resolved
@@ -368,7 +368,6 @@
         await cb.answer("❌ Ошибка", show_alert=True)
 
 
-<<<<<<< HEAD
 async def show_cart(message: Message, state=None) -> None:
     """Backward compatible entrypoint for other modules - show cart via message."""
     user_id = message.from_user.id
@@ -387,7 +386,5 @@
         await message.answer("❌ Ошибка открытия корзины")
 
 
-=======
->>>>>>> b9c2ba3f
 # Export router
 __all__ = ["router", "show_cart"]